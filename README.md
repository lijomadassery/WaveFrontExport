--- conflicted
+++ resolved
@@ -426,8 +426,6 @@
 
 **Fix**: Add `honor_labels: true` to the pushgateway job and restart Prometheus
 
-<<<<<<< HEAD
-=======
 ## Alert Migration Details
 
 The tool now supports modern Grafana alert structure with multi-step evaluation:
@@ -483,7 +481,6 @@
 - Threshold C: B > 80
 - For: 5m
 
->>>>>>> db57d367
 ## Limitations
 
 - Query translation is simplified and may not cover all WQL functions
